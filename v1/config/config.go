package config

import (
	"crypto/tls"
	"fmt"
	"strings"
	"time"

<<<<<<< HEAD
	"github.com/aws/aws-sdk-go/service/dynamodb"

=======
	"cloud.google.com/go/pubsub"
>>>>>>> 98564b65
	"github.com/aws/aws-sdk-go/service/sqs"
)

const (
	// DefaultResultsExpireIn is a default time used to expire task states and group metadata from the backend
	DefaultResultsExpireIn = 24 * 3600
)

var (
	// Start with sensible default values
	defaultCnf = &Config{
		Broker:          "amqp://guest:guest@localhost:5672/",
		DefaultQueue:    "machinery_tasks",
		ResultBackend:   "amqp://guest:guest@localhost:5672/",
		ResultsExpireIn: DefaultResultsExpireIn,
		AMQP: &AMQPConfig{
			Exchange:      "machinery_exchange",
			ExchangeType:  "direct",
			BindingKey:    "machinery_task",
			PrefetchCount: 3,
		},
		DynamoDB: &DynamoDBConfig{
			TaskStatesTable: "task_states",
			GroupMetasTable: "group_metas",
		},
		Redis: &RedisConfig{
			MaxIdle:                3,
			IdleTimeout:            240,
			ReadTimeout:            15,
			WriteTimeout:           15,
			ConnectTimeout:         15,
			DelayedTasksPollPeriod: 20,
		},
		GCPPubSub: &GCPPubSubConfig{
			Client: nil,
		},
	}

	reloadDelay = time.Second * 10
)

// Config holds all configuration for our program
type Config struct {
	Broker          string           `yaml:"broker" envconfig:"BROKER"`
	DefaultQueue    string           `yaml:"default_queue" envconfig:"DEFAULT_QUEUE"`
	ResultBackend   string           `yaml:"result_backend" envconfig:"RESULT_BACKEND"`
	ResultsExpireIn int              `yaml:"results_expire_in" envconfig:"RESULTS_EXPIRE_IN"`
	AMQP            *AMQPConfig      `yaml:"amqp"`
	SQS             *SQSConfig       `yaml:"sqs"`
	Redis           *RedisConfig     `yaml:"redis"`
	GCPPubSub       *GCPPubSubConfig `yaml:"-" ignored:"true"`
	TLSConfig       *tls.Config
	// NoUnixSignals - when set disables signal handling in machinery
	NoUnixSignals bool            `yaml:"no_unix_signals" envconfig:"NO_UNIX_SIGNALS"`
	DynamoDB      *DynamoDBConfig `yaml:"dynamodb"`
}

// QueueBindingArgs arguments which are used when binding to the exchange
type QueueBindingArgs map[string]interface{}

// AMQPConfig wraps RabbitMQ related configuration
type AMQPConfig struct {
	Exchange         string           `yaml:"exchange" envconfig:"AMQP_EXCHANGE"`
	ExchangeType     string           `yaml:"exchange_type" envconfig:"AMQP_EXCHANGE_TYPE"`
	QueueBindingArgs QueueBindingArgs `yaml:"queue_binding_args" envconfig:"AMQP_QUEUE_BINDING_ARGS"`
	BindingKey       string           `yaml:"binding_key" envconfig:"AMQP_BINDING_KEY"`
	PrefetchCount    int              `yaml:"prefetch_count" envconfig:"AMQP_PREFETCH_COUNT"`
}

// DynamoDBConfig wraps DynamoDB related configuration
type DynamoDBConfig struct {
	Client          *dynamodb.DynamoDB
	TaskStatesTable string `yaml:"task_states_table" envconfig:"TASK_STATES_TABLE"`
	GroupMetasTable string `yaml:"group_metas_table" envconfig:"GROUP_METAS_TABLE"`
}

// SQSConfig wraps SQS related configuration
type SQSConfig struct {
	Client          *sqs.SQS
	WaitTimeSeconds int `yaml:"receive_wait_time_seconds" envconfig:"SQS_WAIT_TIME_SECONDS"`
	// https://docs.aws.amazon.com/AWSSimpleQueueService/latest/SQSDeveloperGuide/sqs-visibility-timeout.html
	// visibility timeout should default to nil to use the overall visibility timeout for the queue
	VisibilityTimeout *int `yaml:"receive_visibility_timeout" envconfig:"SQS_VISIBILITY_TIMEOUT"`
}

// RedisConfig ...
type RedisConfig struct {
	// Maximum number of idle connections in the pool.
	MaxIdle int `yaml:"max_idle" envconfig:"REDIS_MAX_IDLE"`

	// Maximum number of connections allocated by the pool at a given time.
	// When zero, there is no limit on the number of connections in the pool.
	MaxActive int `yaml:"max_active" envconfig:"REDIS_MAX_ACTIVE"`

	// Close connections after remaining idle for this duration in seconds. If the value
	// is zero, then idle connections are not closed. Applications should set
	// the timeout to a value less than the server's timeout.
	IdleTimeout int `yaml:"max_idle_timeout" envconfig:"REDIS_IDLE_TIMEOUT"`

	// If Wait is true and the pool is at the MaxActive limit, then Get() waits
	// for a connection to be returned to the pool before returning.
	Wait bool `yaml:"wait" envconfig:"REDIS_WAIT"`

	// ReadTimeout specifies the timeout in seconds for reading a single command reply.
	ReadTimeout int `yaml:"read_timeout" envconfig:"REDIS_READ_TIMEOUT"`

	// WriteTimeout specifies the timeout in seconds for writing a single command.
	WriteTimeout int `yaml:"write_timeout" envconfig:"REDIS_WRITE_TIMEOUT"`

	// ConnectTimeout specifies the timeout in seconds for connecting to the Redis server when
	// no DialNetDial option is specified.
	ConnectTimeout int `yaml:"connect_timeout" envconfig:"REDIS_CONNECT_TIMEOUT"`

	// DelayedTasksPollPeriod specifies the period in milliseconds when polling redis for delayed tasks
	DelayedTasksPollPeriod int `yaml:"delayed_tasks_poll_period" envconfig:"REDIS_DELAYED_TASKS_POLL_PERIOD"`
}

// GCPPubSubConfig wraps GCP PubSub related configuration
type GCPPubSubConfig struct {
	Client *pubsub.Client
}

// Decode from yaml to map (any field whose type or pointer-to-type implements
// envconfig.Decoder can control its own deserialization)
func (args *QueueBindingArgs) Decode(value string) error {
	pairs := strings.Split(value, ",")
	mp := make(map[string]interface{}, len(pairs))
	for _, pair := range pairs {
		kvpair := strings.Split(pair, ":")
		if len(kvpair) != 2 {
			return fmt.Errorf("invalid map item: %q", pair)
		}
		mp[kvpair[0]] = kvpair[1]
	}
	*args = QueueBindingArgs(mp)
	return nil
}<|MERGE_RESOLUTION|>--- conflicted
+++ resolved
@@ -6,12 +6,9 @@
 	"strings"
 	"time"
 
-<<<<<<< HEAD
 	"github.com/aws/aws-sdk-go/service/dynamodb"
 
-=======
 	"cloud.google.com/go/pubsub"
->>>>>>> 98564b65
 	"github.com/aws/aws-sdk-go/service/sqs"
 )
 
